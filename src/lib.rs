--- conflicted
+++ resolved
@@ -40,61 +40,7 @@
 //! * C, D, E => `high` feature
 //! * F, G => `xl` feature
 //!
-<<<<<<< HEAD
-//! ```rust
-//! #![no_std]
-//! #![no_main]
-//!
-//! extern crate panic_halt;
-//!
-//! use nb::block;
-//!
-//! use stm32f1xx_hal::{
-//!     prelude::*,
-//!     pac,
-//!     timer::Timer,
-//! };
-//! use cortex_m_rt::entry;
-//!
-//! #[entry]
-//! fn main() -> ! {
-//!     // Get access to the core peripherals from the cortex-m crate
-//!     let cp = cortex_m::Peripherals::take().unwrap();
-//!     // Get access to the device specific peripherals from the peripheral access crate
-//!     let dp = pac::Peripherals::take().unwrap();
-//!
-//!     // Take ownership over the raw flash and rcc devices and convert them
-//!     // into the corresponding HAL structs
-//!     let mut flash = dp.FLASH.constrain();
-//!     let mut rcc = dp.RCC.constrain();
-//!
-//!     // Freeze the configuration of all the clocks in the system and store
-//!     // the frozen frequencies in `clocks`
-//!     let clocks = rcc.cfgr.freeze(&mut flash.acr);
-//!
-//!     // Acquire the GPIOC peripheral
-//!     let mut gpioc = dp.GPIOC.split(&mut rcc.apb2);
-//!
-//!     // Configure gpio C pin 13 as a push-pull output. The `crh` register is
-//!     // passed to the function in order to configure the port. For pins 0-7,
-//!     // crl should be passed instead.
-//!     let mut led = gpioc.pc13.into_push_pull_output(&mut gpioc.crh);
-//!     // Configure the syst timer to trigger an update every second
-//!     let mut timer = Timer::syst(cp.SYST, clocks)
-//!         .start_count_down(1.hz());
-//!
-//!     // Wait for the timer to trigger an update and change the state of the LED
-//!     loop {
-//!         block!(timer.wait()).unwrap();
-//!         led.set_high().unwrap();
-//!         block!(timer.wait()).unwrap();
-//!         led.set_low().unwrap();
-//!     }
-//! }
-//! ```
-=======
 //! 
->>>>>>> 1cb9a17a
 //!
 //! [cortex-m-quickstart]: https://docs.rs/cortex-m-quickstart/0.3.1
 //!
